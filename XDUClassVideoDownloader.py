#!/usr/bin/env python3
import requests
import json
import csv
import urllib.parse
import subprocess
import time
from tqdm import tqdm
import os
<<<<<<< HEAD
from argparse import ArgumentParser
=======
import sys
>>>>>>> 762b7593

def get_initial_data(input_live_id):
    url = "http://newesxidian.chaoxing.com/live/listSignleCourse"
    headers = {
        "User-Agent": "Mozilla/5.0",
        "Cookie": "UID=2"
    }
    data = {
        "liveId": input_live_id
    }

    response = requests.post(url, headers=headers, data=data)
    response.raise_for_status()
    return response.json()

def get_m3u8_links(live_id):
    url = f"http://newesxidian.chaoxing.com/live/getViewUrlHls?liveId={live_id}&status=2"
    headers = {
        "User-Agent": "Mozilla/5.0",
        "Cookie": "UID=2"
    }

    response = requests.get(url, headers=headers)
    response.raise_for_status()
    response_text = response.text

    url_start = response_text.find('info=')
    if url_start == -1:
        raise ValueError("info parameter not found in the response")

    encoded_info = response_text[url_start + 5:]
    decoded_info = urllib.parse.unquote(encoded_info)
    info_json = json.loads(decoded_info)

    video_paths = info_json.get('videoPath', {})
    ppt_video = video_paths.get('pptVideo', '')
    teacher_track = video_paths.get('teacherTrack', '')

    return ppt_video, teacher_track

<<<<<<< HEAD
def download_m3u8(url, filename, save_dir, command=''):
    # use a default command for Windows users
    if not command:
        command = f'N_m3u8DL-RE.exe "{url}" --save-dir "{save_dir}" --save-name "{filename}" --check-segments-count False --binary-merge True'
    else:
        command = command.format(url=url, filename=filename, save_dir=save_dir)
=======
def download_m3u8(url, filename, save_dir):
    command = ""
    if sys.platform.startswith('win32'):
        command = f'N_m3u8DL-RE.exe "{url}" --save-dir "{save_dir}" --save-name "{filename}" --check-segments-count False --binary-merge True'
    else:
        command = f'N_m3u8DL-RE "{url}" --save-dir "{save_dir}" --save-name "{filename}" --check-segments-count False --binary-merge True'
>>>>>>> 762b7593
    try:
        subprocess.run(command, shell=True, check=True)
    except subprocess.CalledProcessError:
        print(f"初次下载 {filename} 出错，重试中...")
        try:
            subprocess.run(command, shell=True, check=True)
        except subprocess.CalledProcessError:
            print(f"重试下载 {filename} 仍然出错，跳过此视频。")

def day_to_chinese(day):
    days = ["日", "一", "二", "三", "四", "五", "六"]
    return days[day]

def main(liveid_from_cli=None, command='', single=False):
    while True:
        if liveid_from_cli:
            input_live_id = liveid_from_cli
            liveid_from_cli = None
        else:
            input_live_id = input("请输入 liveId：")

        if input_live_id.isdigit() and len(input_live_id) <= 10:
            break
        else:
            print("liveId 错误，请重新输入：")

    data = get_initial_data(input_live_id)

    if not data:
        print("没有找到数据，请检查 liveId 是否正确。")
        return

    first_entry = data[0]
    start_time = first_entry["startTime"]["time"]
    course_code = first_entry["courseCode"]
    course_name = first_entry["courseName"]

    start_time_unix = start_time / 1000
    start_time_struct = time.gmtime(start_time_unix)
    year = start_time_struct.tm_year

    save_dir = f"{year}年{course_code}{course_name}"
    os.makedirs(save_dir, exist_ok=True)

    csv_filename = f"{year}年{course_code}{course_name}.csv"

    rows = []
    for entry in tqdm(data, desc="Processing entries"):
        live_id = entry["id"]
        if single and str(live_id) != input_live_id:
            continue
        days = entry["days"]
        day = entry["startTime"]["day"]
        jie = entry["jie"]

        start_time = entry["startTime"]["time"]
        start_time_unix = start_time / 1000
        start_time_struct = time.gmtime(start_time_unix)
        month = start_time_struct.tm_mon
        date = start_time_struct.tm_mday

        ppt_video, teacher_track = get_m3u8_links(live_id)

        row = [month, date, day, jie, days, ppt_video, teacher_track]
        rows.append(row)

    with open(csv_filename, mode='w', newline='') as file:
        writer = csv.writer(file)
        writer.writerow(['month', 'date', 'day', 'jie', 'days', 'pptVideo', 'teacherTrack'])
        writer.writerows(rows)

    print(f"{csv_filename} 文件已创建并写入数据。")

    for row in tqdm(rows, desc="Downloading videos"):
        month, date, day, jie, days, ppt_video, teacher_track = row
        day_chinese = day_to_chinese(day)

        if ppt_video:
            filename = f"{course_code}{course_name}{year}年{month}月{date}日第{days}周星期{day_chinese}第{jie}节-pptVideo"
            filepath = os.path.join(save_dir, f"{filename}.ts")
            if os.path.exists(filepath):
                print(f"{filepath} 已存在，跳过下载。")
            else:
                download_m3u8(ppt_video, filename, save_dir, command=command)

        if teacher_track:
            filename = f"{course_code}{course_name}{year}年{month}月{date}日第{days}周星期{day_chinese}第{jie}节-teacherTrack"
            filepath = os.path.join(save_dir, f"{filename}.ts")
            if os.path.exists(filepath):
                print(f"{filepath} 已存在，跳过下载。")
            else:
                download_m3u8(teacher_track, filename, save_dir, command=command)

    print("所有视频下载完成。")

def parse_arguments():
    parser = ArgumentParser(description='用于下载西安电子科技大学录直播平台课程视频的工具')
    parser.add_argument('liveid', nargs='?', default=None, help='直播ID，不输入则采用交互式方式获取')
    parser.add_argument('-c', '--command', default='', help='自定义下载命令，使用 {url}, {save_dir}, {filename} 作为替换标记')
    parser.add_argument('-s', '--single', default=False, action='store_true', help='仅下载单集视频')

    args = parser.parse_args()
    return args

if __name__ == "__main__":
    args = parse_arguments()
    main(liveid_from_cli=args.liveid, command=args.command, single=args.single)<|MERGE_RESOLUTION|>--- conflicted
+++ resolved
@@ -7,11 +7,8 @@
 import time
 from tqdm import tqdm
 import os
-<<<<<<< HEAD
 from argparse import ArgumentParser
-=======
 import sys
->>>>>>> 762b7593
 
 def get_initial_data(input_live_id):
     url = "http://newesxidian.chaoxing.com/live/listSignleCourse"
@@ -52,21 +49,16 @@
 
     return ppt_video, teacher_track
 
-<<<<<<< HEAD
 def download_m3u8(url, filename, save_dir, command=''):
     # use a default command for Windows users
     if not command:
-        command = f'N_m3u8DL-RE.exe "{url}" --save-dir "{save_dir}" --save-name "{filename}" --check-segments-count False --binary-merge True'
+        if sys.platform.startswith('win32'):
+            command = f'N_m3u8DL-RE.exe "{url}" --save-dir "{save_dir}" --save-name "{filename}" --check-segments-count False --binary-merge True'
+        else:
+            command = f'./N_m3u8DL-RE "{url}" --save-dir "{save_dir}" --save-name "{filename}" --check-segments-count False --binary-merge True'
     else:
         command = command.format(url=url, filename=filename, save_dir=save_dir)
-=======
-def download_m3u8(url, filename, save_dir):
-    command = ""
-    if sys.platform.startswith('win32'):
-        command = f'N_m3u8DL-RE.exe "{url}" --save-dir "{save_dir}" --save-name "{filename}" --check-segments-count False --binary-merge True'
-    else:
-        command = f'N_m3u8DL-RE "{url}" --save-dir "{save_dir}" --save-name "{filename}" --check-segments-count False --binary-merge True'
->>>>>>> 762b7593
+
     try:
         subprocess.run(command, shell=True, check=True)
     except subprocess.CalledProcessError:

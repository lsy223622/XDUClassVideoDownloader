--- conflicted
+++ resolved
@@ -13,12 +13,7 @@
 import time
 import random
 
-<<<<<<< HEAD
-# 当前软件版本号
-VERSION = "2.9.0"
-=======
 VERSION = "2.8.0"
->>>>>>> 59c5d2da
 
 # HTTP请求头，模拟浏览器访问
 HEADERS = {
